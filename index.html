<!DOCTYPE html>
<html lang="en">
  <head>
    <meta charset="UTF-8" />
    <meta
      name="viewport"
      content="width=device-width, initial-scale=1, shrink-to-fit=no"
    />
    <title>Antonio Pantaleo</title>
    <meta name="description" content="My personal portfolio" />
    <meta name="keywords" content="" />
    <meta name="author" content="Antonio Pantaleo" />

    <!--  FavIcon  -->
    <link rel="icon" href="assets/img/icons8-code-52.png">
    <link rel="shortcut icon" href="assets/img/icons8-code-52.png">
    <link rel="manifest" href="assets/img/icons8-code-52.png">
    <link rel="mask-icon" href="assets/img/icons8-code-52.png">
    <link rel="apple-touch-icon" href="assets/img/icons8-code-52.png">

    <!-- Google Fonts -->
    <link
      href="https://fonts.googleapis.com/css?family=Muli:300,400,600"
      rel="stylesheet"
    />
    <link
      href="https://fonts.googleapis.com/css?family=Poppins:400,500,600,700"
      rel="stylesheet"
    />

    <!-- FontAwesome Css -->
    <link rel="stylesheet" href="assets/css/font-awesome.min.css" />
    <!-- Line icon Css -->
    <!-- <link rel="stylesheet" href="assets/css/LineIcons.css" /> -->
    <link href="https://cdn.lineicons.com/2.0/LineIcons.css" rel="stylesheet" />
    <!-- Bootstrap Css -->
    <link rel="stylesheet" href="assets/css/bootstrap.css" />
    <!-- Owl Carousel Css -->
    <link rel="stylesheet" href="assets/css/owl.carousel.min.css" />
    <!-- Magnific Popup Css -->
    <link rel="stylesheet" href="assets/css/magnific-popup.css" />
    <!-- Colors Css -->
    <link
      rel="stylesheet"
      href="assets/css/color/golden-color.css"
      id="option-color"
    />
    <!--  Custom Style CSS  -->
    <link rel="stylesheet" href="assets/css/main.css" />
  </head>
  <body
    data-spy="scroll"
    data-target="#scrollspy"
    data-offset="70"
    class="arshia-dark flat-demo Dark-theme"
  >
    <!--  Pre Loader  -->
    <div id="overlayer"></div>
    <span class="loader"></span>

    <!--    Header Start    -->
    <header id="header" class="header fixed-top">
      <nav id="scrollspy" class="navbar navbar-expand-lg header-nav">
        <div class="container-fluid">
          <a class="navbar-brand font-weight-bold" href="#hero"
            >anton<span style="color:#E05561;">.</span><span class="base-color">io</span></a
          >
          <!--  Navbar Toggler Button Start -->
          <button
            class="navbar-toggler collapsed"
            type="button"
            data-toggle="collapse"
            data-target="#toggle-menu"
            aria-controls="toggle-menu"
            aria-expanded="false"
            aria-label="Toggle navigation"
          >
            <span class="fa fa-bars"></span>
          </button>
          <!--  Navbar Toggler Button End -->
          <div class="collapse navbar-collapse" id="toggle-menu">
            <ul class="navbar-nav nav-pills ml-auto">
              <li class="nav-item">
                <a class="nav-link active" href="#hero">Home</a>
              </li>
              <li class="nav-item">
                <a class="nav-link" href="#about">About</a>
              </li>
              <li class="nav-item">
                <a class="nav-link" href="#resume">Resume</a>
              </li>
              <li class="nav-item">
                <a class="nav-link" href="#services">Knowledge</a>
              </li>
              <li class="nav-item">
                <a class="nav-link" href="#portfolio">Portfolio</a>
              </li>
              <!-- <li class="nav-item">
                <a class="nav-link" href="#testimonial">Client</a>
              </li> -->
              <!-- <li class="nav-item">
                <a class="nav-link" href="#blog">Blog</a>
              </li> -->
              <li class="nav-item">
                <a class="nav-link" href="#contact">Contact</a>
              </li>
            </ul>
            <ul class="list-inline socails mt-4 d-lg-none">
              <li class="list-inline-item">
                <a href="https://www.facebook.com/antpantaleo" target="_blank"
                  ><i class="fa fa-facebook"></i
                ></a>
              </li>
              <li class="list-inline-item">
                <a href="skype:antonio.pantaleo.1996?userinfo" target="_blank"
                  ><i class="fa fa-skype"></i
                ></a>
              </li>
              <li class="list-inline-item">
                <a href="https://github.com/antoniopantaleo" target="_blank"
                  ><i class="fa fa-github"></i
                ></a>
              </li>
              <li class="list-inline-item">
                <a
                  href="https://www.linkedin.com/in/antonio-pantaleo"
                  target="_blank"
                  ><i class="fa fa-linkedin"></i
                ></a>
              </li>
            </ul>
          </div>
        </div>
      </nav>
    </header>

    

    <!-- Social -->
    <div class="social-box">
      <div class="follow-label">
        <span>Follow Me</span>
      </div>
      <div class="social">
        <a href="https://www.facebook.com/antpantaleo" target="_blank"
          ><i class="fa fa-facebook"></i
        ></a>
        <a href="skype:antonio.pantaleo.1996?userinfo" target="_blank"
          ><i class="fa fa-skype"></i
        ></a>
        <a href="https://github.com/antoniopantaleo" target="_blank"
          ><i class="fa fa-github"></i
        ></a>
        <a
          href="https://www.linkedin.com/in/antonio-pantaleo"
          target="_blank"
          ><i class="fa fa-linkedin"></i
        ></a>
      </div>
    </div>

    <!--    Hero Start    -->
    <section class="section hero hero-07 full-screen p-0" id="hero">
      <div class="container-fluid">
        <div class="text-center hero-content">
          <div class="col-lg-12">
            <div class="hero-content text-center">
              <div class="image-border d-inline-block ">
                            <img src="assets/img/memoji-new.jpg" alt="" class="rounded-circle" style="border-style: solid; border-color: #ddae3f;">
                        </div>
              <h1 class="text-white mb-0 mt-3">I'm <span class="base-color">Antonio Pantaleo</span></h1>
              <h3 class="text-white mb-3">
                <span
                  class="element base-color"
                  data-elements="software, iOS, android, mobile"
                ></span>
                <span>developer</span>
              </h3>
              <!-- <p class="mx-auto mt-4 text-white">
                Passionate developer with large curiostiy
              </p> -->
            </div>
          </div>
        </div>
        <!-- <div class="scroll-down">
          <a href="#about">
            <span></span>
          </a>
        </div> -->
      </div>
      
    </section>
    <!--    Hero End    -->

    <!--   About Start   -->
    <section id="about" class="section about pb-5 pt-6">
      <div class="container">
        <div class="row">

          <div class="col-lg-6">
            <div class="image-border">
              <img src="assets/img/profilo.jpg" alt="/" /> 
            </div>
          </div>


          <div class="col-lg-6 mt-4 mt-lg-0">
          <!-- <div class="col-lg-12 mt-4 mt-lg-0"> -->
            <div class="personal-item">
              <h2 class="mb-0 base-color">About Me</h2>
              <h5 class="text-dark my-3">
                <!-- <span class="base-color">UI/UX</span> Designer & Web Developer -->
              </h5>
                <p class="text-muted"> 
                  I love programming, learning new things, and knowing the last news in the tech world day by day. 
                  Code is man's best friend (after dogs), so I like automate boring tasks and make my life easier with it. 
                  My main interest is the world of mobile apps, and how a sequence of ones and zeros, hidden in the maze of our smartphones, can radically change our lives
                </p>
              <div class="row">
                <div class="col-6 personal-info">
                  <ul class="list-unstyled">
                    <li>
                      <p>Birthday : <span> 14 May 1996</span></p>
                    </li>

                    <li>
                      <p>City : <span> Torino, TO</span></p>
                    </li>
                    <!-- <li>
                      <p>City : <span> Grassano, MT</span></p>
                    </li> -->
                  </ul>
                </div>
                <div class="col-6 personal-info">
                  <ul class="list-unstyled">
                    <li>
                      <p>Age : <span> 25</span></p>
                    </li>
                    <li>
                      <p>Degree : <span> Master</span></p>
                    </li>
                    <!-- <li>
                      <p>Mail : <span> antonio_pantaleo</span></p>
                    </li> -->
                  </ul>
                </div>
              </div>
            
            
            
            
           
            </div>

            

            <div class="button-border mt-3 mb-lg-0 mr-4">
              <a href="assets/CV.pdf" download class="pill-button" style="font-weight: 900; color:#2C2D30;">
                Download CV
                </a>
            </div>
            <div class="button-border mt-3 mb-lg-0">
              <a href="#contact" class="pill-button to-contact"  style="font-weight: 900; color:#2C2D30;">Contact Me</a>
            </div>


          </div>

        </div>
      </div>
    </section>
    <!--    About End    -->


            <!--    Resume Start   -->
        <section id="resume" class="resume">
            <div class="display-table">
                <div class="display-content">
                    <div class="container">
                      <div class="title-content mb-4">
              <!-- <p class="mb-2">level of knowledge</p> -->
              <h2 class="base-color">My resume</h2>
            </div>
                     
                        <!--    TimeLine Start   -->
                        <div class="row">
                            <div class="col-lg-6">
                                <h3 class="text-dark">
                                    <i class="fa fa-graduation-cap base-color" style="margin-right:20px;"></i>
                                    Education
                                </h3>
                                <div class="timeline-items box-border">
                                    <!--    Item 01   -->
                                    <div class="timeline-item">
                                        <div class="timeline-icon"></div>
                                        <div class="timeline-contents">
                                            <div class="time-line-header">
                                                <h6 class="timeline-title">Bachelor Of Computer Science & Technology</h6>
                                                <p class="timeline-year">2015 - 2018</p>
                                            </div>
                                            <div class="timeline-content">
                                                <p>
                                                  <i>Università degli Studi della Basilicata, Potenza, IT</i>
                                                  </p>
                                                  <p class="text-muted">
                                                      Graduated with 100/110, my studies covered the foundations of programming; the procedural programming style in languages such as C, Fortran and Matlab; in-depth object-oriented programming with the Java language; algorithms and data structures; relational databases; 
                                                      fundamentals of networks and software engineering.

As my thesis work, I developed an iOS app for advertising recognition, using augmented reality technology
                                                  </p>
                                            </div>
                                        </div>
                                    </div>
                                    <!--    Item 02   -->
                                    <div class="timeline-item">
                                        <div class="timeline-icon"></div>
                                        <div class="timeline-contents">
                                            <div class="time-line-header">
                                                <h6 class="timeline-title">Master Of Computer Engineering & Information Technologies</h6>
                                                <p class="timeline-year">2018 - 2021</p>
                                            </div>
                                            <div class="timeline-content">
                                                <p>
                                                  <i>Università degli Studi della Basilicata, Potenza, IT  / Universidad Politécnica de Valencia, ES</i>
                                                  </p>
                                                  <p class="text-muted">
                                                    Graduated with 110/110 cum laude I studied advanced programming techniques and design patterns with Java language; client-server programming with J2EE; machine learning and AI; mobile app development.
                                                    I spent a semester studying at UPV in Valencia, where my subjects were biometrics; computer vision; radio and microwave communication.
                                                    As my final thesis work, As my thesis work, I developd an AR cross-platform mobile app with the Flutter framework, for iOS and Android devices, using the native frameworks ARKit and ARCore
                                                  </p>
                                            </div>
                                        </div>
                                    </div>
                                    
                                </div>
                            </div>
                            <div class="col-lg-6 mt-5 mt-lg-0">
                                <h3 class="text-dark">
                                    <i class="fa fa-pencil base-color" style="margin-right:26px;"></i>Experience
                                </h3>
                                <div class="timeline-items box-border">
                                    <!--    Item 01   -->
                                     <div class="timeline-item">
                                        <div class="timeline-icon"></div>
                                        <div class="timeline-contents">
                                            <div class="time-line-header">
                                                <h6 class="timeline-title">iOS & Android Developer</h6>
                                                <p class="timeline-year">2019 - 2019</p>
                                            </div>
                                            <div class="timeline-content">
                                                <p>
                                                  <i>Apperò s.r.l.</i>
                                                  </p>
                                                   
                                                    <ul class="text-muted">
                                                      <li>Contributed to the development of iOS and Android Apps</li>
                                                      <li>Worked with Bluetooth technology, using Core Bluetooth for iOS</li>
                                                      <li>Worked with backend system made with Loopback and managed users registration</li>
                                                    </ul>
                                                  
                                            </div>
                                        </div>
                                    </div>
                                    <!--    Item 02   -->
                                    <div class="timeline-item">
                                        <div class="timeline-icon"></div>
                                        <div class="timeline-contents">
                                            <div class="time-line-header">
                                                <h6 class="timeline-title">Software Developer</h6>
                                                <p class="timeline-year">2019 - 2019</p>
                                            </div>
                                            <div class="timeline-content">
                                                <p>
                                                  <i>Verso Technologies s.r.l.</i>
                                                  </p>
                                                  <ul class="text-muted">
                                                    <li>Started the software development of a bluetooth smart ring</li>
                                                    <li>Developed an Ableton plugin, with the C# language, in order to use the ring with the DAW and control different settings</li>
                                                    <li>Proudly brought the product to events such as Musika (Roma Music Expo) and Heroes Meet In Maratea</li>
                                                    </ul>
                                            </div>
                                        </div>
                                    </div>


                                     <div class="timeline-item">
                                        <div class="timeline-icon"></div>
                                        <div class="timeline-contents">
                                            <div class="time-line-header">
                                                <h6 class="timeline-title">iOS Developer</h6>
                                                <p class="timeline-year">2021 - now</p>
                                            </div>
                                            <div class="timeline-content">
                                                <p>
                                                  <i>Consoft Sistemi</i>
                                                  </p>
                                                   
                                                    <ul class="text-muted">
                                                      <li>Currently working as native iOS developer</li>
                                                    </ul>
                                                  
                                            </div>
                                        </div>
                                    </div>

<<<<<<< HEAD

                                     <div class="timeline-item">
                                        <div class="timeline-icon"></div>
                                        <div class="timeline-contents">
                                            <div class="time-line-header">
                                                <h6 class="timeline-title">iOS Developer</h6>
                                                <p class="timeline-year">2021 - now</p>
                                            </div>
                                            <div class="timeline-content">
                                                <p>
                                                  <i>Consoft Sistemi</i>
                                                  </p>
                                                   
                                                    <ul class="text-muted">
                                                      <li>Currently working as native iOS developer</li>
                                                    </ul>
                                                  
                                            </div>
                                        </div>
                                    </div>
                                    
                                </div>
=======
>>>>>>> 57544666
                            </div>
                        </div>
                        <!--    TimeLine End   -->
                        <!--  Skill Start  -->
                        
                        <!--   Skill End   -->
                    </div>
                </div>
            </div>
        </section>
        <!--     Resume End    -->



    <!--  Service Start  -->
    <section id="services" class="section services py-5">
      <div class="container">
        <div class="row">
          <div class="col-lg-12">
            <div class="title-content mb-4">
              <h2 class="base-color">My knowledge</h2>
            </div>
          </div>
        </div>
        <div class="row">

          <!-- Item 06 -->
          <div class="col-lg-6 text-left" >
            <div class="services-item box-hover-border" style="padding-left:1em;">
              <div class="float-left mt-lg-1 d-inline-block services-icon">
                <i class="fa fa-code fa-2x base-color"></i>
              </div>
              <div class="services-content">
                <h5 class="mb-3">Programming Languages</h5>
                <p class="text-muted mb-0">
                  Java, Swift, Python, Dart
                </p>
              </div>
            </div>
          </div>

          <!-- Item 03 -->
          <div class="col-lg-6 text-left" >
            <div class="services-item box-hover-border" style="padding-left:1em;">
              <div class="float-left mt-lg-1 d-inline-block services-icon">
                <i class="fa fa-database fa-2x base-color"></i>
              </div>
              <div class="services-content">
                <h5 class="mb-3">Databases</h5>
                <p class="text-muted mb-0">
                  SQLite, PostgreSQL, MySQL, MongoDB, Firestore
                </p>
              </div>
            </div>
          </div>

          <!-- Item 01 -->
          <div class="col-lg-6 text-left" >
            <div class="services-item box-hover-border" style="padding-left:1em;">
              <div class="float-left mt-lg-1 d-inline-block services-icon">
                <i class="fa fa-apple fa-2x base-color"></i>
              </div>
              <div class="services-content">
                <h5 class="mb-3">iOS Development</h5>
                <p class="text-muted mb-0">
                  SwiftUI, UIKit, Cocoa Pods, Swift Package Manager, 
                  Alamofire, Sign In With Apple, Core Bluetooth, Core Data, 
                  Core Location, PencilKit, ARKit, MapKit, HealthKit, Create ML
                </p>
              </div>
            </div>
          </div>
          <!-- Item 02 -->
          <div class="col-lg-6 text-left" >
            <div class="services-item box-hover-border" style="padding-left:1em;">
              <div class="float-left mt-lg-1 d-inline-block services-icon">
                <i class="lni lni-python lni-32 size-md base-color"></i>
              </div>
              <div class="services-content">
                <h5 class="mb-3">Python Development</h5>
                <p class="text-muted mb-0">
                  Django, Flask, Socket.IO, Psycopg2, SQLAlchemy, Beautiful Soup, Selenium, Pygame, TensorFlow, Keras
                </p>
              </div>
            </div>
          </div>
          
          <!-- Item 02 -->
          <!-- <div class="col-lg-6 text-left" >
            <div class="services-item box-hover-border" style="padding-left:1em;">
              <div class="float-left mt-lg-1 d-inline-block services-icon">
                <i class="lni lni-python lni-32 size-md base-color"></i>
              </div>
              <div class="services-content">
                <h5 class="mb-3">Python Development</h5>
                <p class="text-muted mb-0">
                  Django, Flask, Socket.IO, Psycopg2, SQLAlchemy, Beautiful Soup, Selenium, Pygame, TensorFlow, Keras
                </p>
              </div>
            </div>
          </div> -->

          

          

          

          <!-- Item 04 -->
          <div class="col-lg-6 text-left" >
            <div class="services-item box-hover-border" style="padding-left:1em;">
              <div class="float-left mt-lg-1 d-inline-block services-icon">
                <i class="fa fa-mobile fa-3x base-color"></i>
              </div>
              <div class="services-content">
                <h5 class="mb-3">Mobile Development</h5>
                <p class="text-muted mb-0">Flutter, Firebase</p>
              </div>
            </div>
          </div>
          <!-- Item 05 -->
          <div class="col-lg-6 text-left" style="padding-left: 20px;">
            <div class="services-item box-hover-border" style="padding-left:1em;">
              <div class="float-left mt-lg-1 d-inline-block services-icon">
                <i class="fa fa-cloud-upload fa-2x base-color mb-0"></i>
              </div>
              <div class="services-content">
                <h5 class="mb-3">Deployment</h5>
                <p class="text-muted mb-0">Heroku, Github</p>
              </div>
            </div>
          </div>

          


        </div>
      </div>
    </section>
    <!--   Service End   -->

    <!-- Portfolio Start -->
<<<<<<< HEAD
    <!--
=======
    
>>>>>>> 57544666
    <section id="portfolio" class="section portfolio py-5">
      <div class="container">
        <div class="row">
          <div class="col-lg-12">
            <div class="title-content mb-4">
              <h2 class="base-color">My portfolio</h2>
            </div>
          </div>
        </div>
     
      <!--
        <div class="row">
          

          <ul
            id="portfolio-filter"
            class="list-unstyled list-inline mb-0 col-lg-12 portfolio-filter"
          >
            <li class="button-border list-inline-item">
              <a href="#" data-filter="*" class="pill-button active">All</a>
            </li>
            <li class="button-border list-inline-item">
              <a href="#" data-filter=".ios" class="pill-button"
                >Github</a
              >
            </li>
             <li class="button-border list-inline-item">
              <a href="#" data-filter=".mobiledesign" class="pill-button"
                >Mobile Design</a
              >
            </li>
            <li class="button-border list-inline-item">
              <a href="#" data-filter=".seo" class="pill-button">Seo</a>
            </li>
            <li class="button-border list-inline-item">
              <a href="#" data-filter=".graphic" class="pill-button">Graphic</a>
            </li> 
          </ul>
        </div>
        -->

        <div class="portfolio-items row">

          <!-- Sakraria -->
                <!-- <div class="col-lg-4 portfolio-item ios">
                    <div class="image-border">
                        <div class="portfolio-item-content">
                            <img src="portfolio/ios/sakraria/img.jpg" alt="/" class="img-fluid">
                            <div class="img-overlay text-center">
                                <div class="img-overlay-content">
                                    <div class="portfolio-icon">
                                        <a href="portfolio/ios/sakraria/sakraria.html"><i class="fa fa-search"></i></a>
                                    </div>
                                    <h5 class="mt-3 mb-0">sakraria</h5>
                                    <p class="mb-0">iOS app to transcribe whatsapp audios</p>
                                </div>
                            </div>
                        </div>
                    </div>
                </div> -->
         
          <!-- Rick & Morty -->
          <div class="col-lg-4 portfolio-item mobiledesign webdesign">
            <div class="image-border">
              <div class="portfolio-item-content">
                <img
                  src="portfolio/ios/rick-and-morty/rick-and-morty.svg"
                  alt="/"
                  class="img-fluid"
                />
                <a href="https://github.com/antoniopantaleo/Rick-And-Morty-iOS"  target="_blank">

                <div class="img-overlay text-center">
                  <div class="img-overlay-content">
                    <h5 class="mt-3 mb-0">Rick & Morty</h5>
                    <p class="mb-0" style="color:white;">iOS app</p>
                  </div>
                </div>
                </a>
                
              </div>
              
            </div>
          </div>

          <!-- Item 05
          <div class="col-lg-4 portfolio-item mobiledesign seo">
            <div class="image-border">
              <div class="portfolio-item-content">
                <img
                  src="https://placehold.co/600x450"
                  alt="/"
                  class="img-fluid"
                />
                <div class="img-overlay text-center">
                  <div class="img-overlay-content">
                    <div class="portfolio-icon">
                      <a
                        href="javascript:void();"
                        type="button"
                        data-toggle="modal"
                        data-target="#portfolio-single"
                        ><i class="fa fa-search"></i
                      ></a>
                       <a
                        href="https://placehold.co/600x450"
                        class="js-zoom-gallery"
                      >
                        <i class="lni-search"></i>
                      </a> 
                    </div>
                    <h5 class="mt-3 mb-0">My Work</h5>
                  </div>
                </div>
              </div>
            </div>
          </div>
          


          <div class="col-lg-4 portfolio-item mobiledesign">
            <div class="image-border">
              <div class="portfolio-item-content">
                <img
                  src="https://placehold.co/600x450"
                  alt="/"
                  class="img-fluid"
                />
                <div class="img-overlay text-center">
                  <div class="img-overlay-content">
                    <div class="portfolio-icon">
                      <a
                        href="javascript:void();"
                        type="button"
                        data-toggle="modal"
                        data-target="#portfolio-single"
                        ><i class="fa fa-search"></i
                      ></a>
                       <a
                        href="https://placehold.co/600x450"
                        class="js-zoom-gallery"
                      >
                        <i class="lni-search"></i>
                      </a> 
                    </div>
                    <h5 class="mt-3 mb-0">My Work</h5>
                  </div>
                </div>
              </div>
            </div>
          </div>
          
          <div class="col-lg-4 portfolio-item seo">
            <div class="image-border">
              <div class="portfolio-item-content">
                <img
                  src="https://placehold.co/600x450"
                  alt="/"
                  class="img-fluid"
                />
                <div class="img-overlay text-center">
                  <div class="img-overlay-content">
                    <div class="portfolio-icon">
                      <a
                        href="javascript:void();"
                        type="button"
                        data-toggle="modal"
                        data-target="#portfolio-single"
                        ><i class="fa fa-search"></i
                      ></a>
                       <a
                        href="https://placehold.co/600x450"
                        class="js-zoom-gallery"
                      >
                        <i class="lni-search"></i>
                      </a> 
                    </div>
                    <h5 class="mt-3 mb-0">My Work</h5>
                  </div>
                </div>
              </div>
            </div>
          </div>
          


          <div class="col-lg-4 portfolio-item graphic webdesign">
            <div class="image-border">
              <div class="portfolio-item-content">
                <img
                  src="https://placehold.co/600x450"
                  alt="/"
                  class="img-fluid"
                />
                <div class="img-overlay text-center">
                  <div class="img-overlay-content">
                    <div class="portfolio-icon">
                      <a
                        href="javascript:void();"
                        type="button"
                        data-toggle="modal"
                        data-target="#portfolio-single"
                        ><i class="fa fa-search"></i
                      ></a>
                       <a
                        href="https://placehold.co/600x450"
                        class="js-zoom-gallery"
                      >
                        <i class="lni-search"></i>
                      </a> 
                    </div>
                    <h5 class="mt-3 mb-0">My Work</h5>
                  </div>
                </div>
              </div>
            </div>
          </div>


          
          <div class="col-lg-4 portfolio-item webdesign graphic">
            <div class="image-border">
              <div class="portfolio-item-content">
                <img
                  src="https://placehold.co/600x450"
                  alt="/"
                  class="img-fluid"
                />
                <div class="img-overlay text-center">
                  <div class="img-overlay-content">
                    <div class="portfolio-icon">
                      <a
                        href="javascript:void();"
                        type="button"
                        data-toggle="modal"
                        data-target="#portfolio-single"
                        ><i class="fa fa-search"></i
                      ></a>
                       <a
                        href="https://placehold.co/600x450"
                        class="js-zoom-gallery"
                      >
                        <i class="lni-search"></i>
                      </a>
                    </div>
                    <h5 class="mt-3 mb-0">My Work</h5>
                  </div>
                </div>
              </div>
            </div>
          </div>


          
          <div class="col-lg-4 portfolio-item mobiledesign webdesign">
            <div class="image-border">
              <div class="portfolio-item-content">
                <img
                  src="https://placehold.co/600x450"
                  alt="/"
                  class="img-fluid"
                />
                <div class="img-overlay text-center">
                  <div class="img-overlay-content">
                    <div class="portfolio-icon">
                      <a
                        href="javascript:void();"
                        type="button"
                        data-toggle="modal"
                        data-target="#portfolio-single"
                        ><i class="fa fa-search"></i
                      ></a>
                      
                      <a
                        href="https://placehold.co/600x450"
                        class="js-zoom-gallery"
                      >
                        <i class="lni-search"></i>
                      </a> 
                    </div>
                    <h5 class="mt-3 mb-0">My Work</h5>
                  </div>
                </div>
              </div>
            </div>
          </div>


          
          <div class="col-lg-4 portfolio-item mobiledesign seo">
            <div class="image-border">
              <div class="portfolio-item-content">
                <img
                  src="https://placehold.co/600x450"
                  alt="/"
                  class="img-fluid"
                />
                <div class="img-overlay text-center">
                  <div class="img-overlay-content">
                    <div class="portfolio-icon">
                      <a
                        href="javascript:void();"
                        type="button"
                        data-toggle="modal"
                        data-target="#portfolio-single"
                        ><i class="fa fa-search"></i
                      ></a>
                      
                      <a
                        href="https://placehold.co/600x450"
                        class="js-zoom-gallery"
                      >
                        <i class="lni-search"></i>
                      </a> 
                    </div>
                    <h5 class="mt-3 mb-0">My Work</h5>
                  </div>
                </div>
              </div>
            </div>
          </div>



          <div class="col-lg-4 portfolio-item mobiledesign">
            <div class="image-border">
              <div class="portfolio-item-content">
                <img
                  src="https://placehold.co/600x450"
                  alt="/"
                  class="img-fluid"
                />
                <div class="img-overlay text-center">
                  <div class="img-overlay-content">
                    <div class="portfolio-icon">
                      <a
                        href="javascript:void();"
                        type="button"
                        data-toggle="modal"
                        data-target="#portfolio-single"
                        ><i class="fa fa-search"></i
                      ></a>
                       <a
                        href="https://placehold.co/600x450"
                        class="js-zoom-gallery"
                      >
                        <i class="lni-search"></i>
                      </a> 
                    </div>
                    <h5 class="mt-3 mb-0">My Work</h5>
                  </div>
                </div>
              </div>
            </div>
          </div> 
          -->

        </div>

        <!-- SHOW MORE BUTTON -->
        <div class="row mt-4">
          <div class="col-12 text-center pt-2">
            <div class="button-border d-inline-block mr-2 mr-sm-4">
              <button class="pill-button showMore" id="showMore">
                Show More
              </button>
              <span
                id="showMore-initials"
                class="d-none"
                class="d-none"
                data-initial="6"
                data-next="3"
              ></span>
            </div>
          </div>
        </div>

        <!-- END SHOW MORE BUTTON -->

      </div>
    </section>
<<<<<<< HEAD
    -->
=======
    
>>>>>>> 57544666
    <!--  Portfolio End  -->

    <!-- Testimonial Start -->
    <!--
    <section id="testimonial" class="section testimonial py-5">
      <div class="container">
        <div class="row">
          <div class="col-lg-12">
            <div class="title-content mb-4">
              <p class="mb-0">What clients think about me</p>
              <h2 class="base-color">Clients say</h2>
            </div>
          </div>
        </div>
        <div class="owl-carousel">

          <div class="testimonial-item box-border">
            <div class="testimonial-header">
              <div class="image-border">
                <img src="https://placehold.co/85x85" alt="/" />
              </div>
              <div class="testimonial-detail">
                <span class="d-block font-weight-bold">John Doe,</span>
                <small class="text-muted"> CEO Management</small>
              </div>
            </div>
            <p class="mb-0 text-muted">
              " In a professional context it often happens that private or
              corporate clients corder a publication to be made.In a
              professional context it often happens that private or corporate
              clients corder a publication to be made. "
            </p>
          </div>

          <div class="testimonial-item box-border">
            <div class="testimonial-header">
              <div class="image-border">
                <img src="https://placehold.co/85x85" alt="/" />
              </div>
              <div class="testimonial-detail">
                <span class="d-block font-weight-bold">Mary Jane,</span>
                <small class="text-muted"> Marketing Head</small>
              </div>
            </div>
            <p class="mb-0 text-muted">
              " In a professional context it often happens that private or
              corporate clients corder a publication to be made.In a
              professional context it often happens that private or corporate
              clients corder a publication to be made. "
            </p>
          </div>

          <div class="testimonial-item box-border">
            <div class="testimonial-header">
              <div class="image-border">
                <img src="https://placehold.co/85x85" alt="/" />
              </div>
              <div class="testimonial-detail">
                <span class="d-block font-weight-bold">Jully Doe,,</span>
                <small class="text-muted"> Design Strategist</small>
              </div>
            </div>
            <p class="mb-0 text-muted">
              " In a professional context it often happens that private or
              corporate clients corder a publication to be made.In a
              professional context it often happens that private or corporate
              clients corder a publication to be made. "
            </p>
          </div>
        </div>
      </div>
    </section>
    -->
    <!--  Testimonial End  -->

    <!--  Blog Start  -->
    <!--
    <section id="blog" class="section blog py-5">
      <div class="container">
        <div class="row">
          <div class="col-lg-12">
            <div class="title-content mb-4">
              
              <h2 class="base-color">Latest blog</h2>
            </div>
          </div>
        </div>
        <div class="row">

          <div class="col-lg-4">
            <div class="blog-item box-border">
              <div class="blog-image">
                <div class="blog-intro">
                  <img src="https://placehold.co/720x480" alt="/" />
                </div>
              </div>
              <div class="blog-content">
                <ul class="list-inline mt-4">
                  <li class="list-inline-item">
                    <i class="fa fa-calendar base-color"></i>
                    <span class="text-muted">June 02, 2020 </span>
                  </li>
                  <li class="list-inline-item">
                    <i class="lni-comment base-color"></i>
                    <span class="text-muted">5</span>
                  </li>
                </ul>
                <h6 class="mb-3">
                  <a
                    class="text-dark"
                    href="javascript:void(0)"
                    target="_blank"
                    data-toggle="modal"
                    data-target="#blog-single"
                  >
                    Be Your Best Version</a
                  >
                </h6>
                <p class="text-dark">
                  Lorem ipsum dolor sit amet, consectetuer adipiscing elit, sed
                  diam nonummy nibh euismod tincidunt ut laoreet dolore.
                </p>
                <div class="blog-link">
                  <a
                    class="base-color"
                    href="javascript:void(0)"
                    target="_blank"
                    data-toggle="modal"
                    data-target="#blog-single"
                    >Read More...</a
                  >
                </div>
              </div>
            </div>
          </div>

          <div class="col-lg-4">
            <div class="blog-item box-border">
              <div class="blog-image">
                <div class="blog-intro">
                  <img src="https://placehold.co/720x480" alt="/" />
                </div>
              </div>
              <div class="blog-content">
                <ul class="list-inline mt-4">
                  <li class="list-inline-item">
                    <i class="fa fa-calendar base-color"></i>
                    <span class="text-muted">June 08, 2020 </span>
                  </li>
                  <li class="list-inline-item">
                    <i class="lni-comment base-color"></i>
                    <span class="text-muted">3</span>
                  </li>
                </ul>
                <h6 class="mb-3">
                  <a
                    class="text-dark"
                    href="javascript:void(0)"
                    target="_blank"
                    data-toggle="modal"
                    data-target="#blog-single"
                  >
                    5 Tips In UI/UX Web Design</a
                  >
                </h6>
                <p class="text-dark">
                  Lorem ipsum dolor sit amet, consectetuer adipiscing elit, sed
                  diam nonummy nibh euismod tincidunt ut laoreet dolore.
                </p>
                <div class="blog-link">
                  <a
                    class="base-color"
                    href="javascript:void(0)"
                    target="_blank"
                    data-toggle="modal"
                    data-target="#blog-single"
                    >Read More...</a
                  >
                </div>
              </div>
            </div>
          </div>

          <div class="col-lg-4">
            <div class="blog-item box-border">
              <div class="blog-image">
                <div class="blog-intro">
                  <img src="https://placehold.co/720x480" alt="/" />
                </div>
              </div>
              <div class="blog-content">
                <ul class="list-inline mt-4">
                  <li class="list-inline-item">
                    <i class="fa fa-calendar base-color"></i>
                    <span class="text-muted">June 12, 2020 </span>
                  </li>
                  <li class="list-inline-item">
                    <i class="lni-comment base-color"></i>
                    <span class="text-muted">8</span>
                  </li>
                </ul>
                <h6 class="mb-3">
                  <a
                    class="text-dark"
                    href="javascript:void(0)"
                    target="_blank"
                    data-toggle="modal"
                    data-target="#blog-single"
                  >
                    Write Your Dreams</a
                  >
                </h6>
                <p class="text-dark">
                  Lorem ipsum dolor sit amet, consectetuer adipiscing elit, sed
                  diam nonummy nibh euismod tincidunt ut laoreet dolore.
                </p>
                <div class="blog-link">
                  <a
                    class="base-color"
                    href="javascript:void(0)"
                    target="_blank"
                    data-toggle="modal"
                    data-target="#blog-single"
                    >Read More...</a
                  >
                </div>
              </div>
            </div>
          </div>
        </div>
        <div class="row">
          <div class="col-12 text-center">
            <div class="button-border">
              <a href="blog.html" class="pill-button">View More</a>
            </div>
          </div>
        </div>
      </div>
    </section>
    -->
    <!--   Blog End   -->

    <!-- Contact Start -->
    <section id="contact" class="section contact py-5">
      <div class="container">
        <div class="row">
          <div class="col-lg-12">
            <div class="title-content">
              <h2 class="base-color mb-0">Get in touch</h2>
              <!-- <h6 class="text-muted">Don't esitate to contact me</h6> -->
            </div>
          </div>
        </div>
        <div class="row mt-5">
          <div class="col-lg-12">
            <div class="image-border">
              <!-- <div
                id="my-map"
                data-location-lat="45.0206794717611"
                data-location-lng="7.649940182553174"
                data-location-z="10"
                data-location-icon="assets/img/location-map.png"
              ></div> -->
            </div>
          </div>
        </div>

        <div class="row contact-info mt-5">
          <!-- Contact 1-->
            <div class="col-lg-4">
          <a href="tel:+393349046616">
              <div class="text-left">
                <div class="base-color">
                  <i class="fa fa-phone fa-3x float-left pt-1" style="margin-right:30px;"></i>
                </div>
                <div class="mt-3 info">
                  <h5 class="mb-0" style="color:white;">Phone</h5>
                  <p class="text-muted">+39 334 904 6616</p>
                </div>
              </div>
            </div>
          </a>

          <!-- Contact 2-->

          <div class="col-lg-4">
            <!-- whattsap wa.me/393349046616 -->
          <a href="https://t.me/AntonioPantaleo" target="_blank">
            <div class="text-left">
              <div class="base-color">
                <i class="fa fa-telegram fa-3x float-left pt-1" style="margin-right:30px; margin-left:5px;"></i>
              </div>
              <div class="mt-3 info">
                <h5 class="mb-0 contact_detail-title" style="color:white;">Telegram</h5>
                <p class="text-muted">Send me a message</p>
              </div>
            </div>
          </div>
          </a>

          <!-- Contact 3-->
          <div class="col-lg-4">
          <a href="mailto:antonio_pantaleo@icloud.com">
            <div class="text-left">
              <div class="base-color">
                <i class="fa fa-envelope fa-3x float-left pt-1" style="margin-right:30px;"></i>
              </div>
              <div class="mt-3 info">
                <h5 class="mb-0" style="color:white;">Email</h5>
                <p class="text-muted">antonio_pantaleo@icloud.com</p>
              </div>
            </div>
          </div>
        </div>
        </a>

      


        <!-- <div class="row">
          <div class="col-lg-12 mt-5 contact-form">
            <form id="contactForm">
              <div class="row">
                <div class="col-lg-6 form-item">
                  <div class="form-group">
                    <input
                      name="name"
                      id="name"
                      type="text"
                      class="form-control"
                      placeholder="Your Name*"
                      required
                    />
                  </div>
                </div>
                <div class="col-lg-6 form-item">
                  <div class="form-group">
                    <input
                      name="email"
                      id="email"
                      type="email"
                      class="form-control"
                      placeholder="Your Email*"
                      required
                    />
                  </div>
                </div>
                <div class="col-12 form-item">
                  <div class="form-group">
                    <input
                      name="subject"
                      id="subject"
                      type="text"
                      class="form-control"
                      placeholder="Your Subject*"
                      required
                    />
                  </div>
                </div>
                <div class="col-12 form-item">
                  <div class="form-group">
                    <textarea
                      name="comments"
                      id="comments"
                      rows="4"
                      class="form-control"
                      placeholder="Your message..."
                    ></textarea>
                  </div>
                </div>
                <div class="col-sm-12 mt-4 text-left">
                  <div class="button-border">
                    <a
                      href="javascript:void(0)"
                      class="pill-button"
                      id="submit-btn"
                      onclick="sendEmail()"
                      >Send Message</a
                    >
                  </div>
                  <div
                    id="message"
                    class="toast"
                    role="alert"
                    aria-live="assertive"
                    aria-atomic="true"
                    data-delay="4000"
                  >
                    <div class="toast-body d-inline-block"></div>
                    <button
                      type="button"
                      class="pr-3 close"
                      data-dismiss="toast"
                      aria-label="Close"
                    >
                      <span aria-hidden="true" class="lni-close size-xs"></span>
                    </button>
                  </div>
                </div>
              </div>
            </form>
          </div>
        </div> -->

        <!-- <div class="row copy-right">
          <div class="col-12 text-center text-dark">
            <p>
              Copyright © 2019. Template has been designed by
              <span class="base-color">Retrina</span>
            </p>
          </div>
        </div> -->
      </div>
    </section>
    <!--  Contact End  -->

    <!--   Return To Top  -->
    <a
      class="return-to-top text-white bg-base-color d-inline-block"
      href="javascript:void(0)"
      ><i class="fa fa-arrow-up" style="color:#2C2D30;"></i
    ></a>

    <!-- Start Options -->
    <div id="color-switcher" class="color-switcher">
      <div class="text-center color-pallet hide">
        <h6 class="theme-skin-title">Theme Skin</h6>
        <ul class="theme-skin list-inline">
          <li class="list-inline-item">
            <a href="javascript:void(0)" class="flat-skin active">Flat</a>
          </li>
          <li class="list-inline-item">
            <a href="javascript:void(0)" class="neo-skin">Neo</a>
          </li>
        </ul>

        <h6 class="my-2 color-scheme-title">Light & Dark Version</h6>
        <ul class="color-scheme list-inline">
          <li class="list-inline-item">
            <a href="javascript:void(0)" class="light-scheme"
              ><i class="lni-sun"></i> Light</a
            >
          </li>
          <li class="list-inline-item">
            <a href="javascript:void(0)" class="dark-scheme active"
              ><i class="lni-night"></i> Dark</a
            >
          </li>
        </ul>
      </div>
      <!-- <div class="pallet-button hide">
        <a href="#" class="cp-toggle"><i class="fa fa-cog fa-spin"></i></a>
      </div> -->
    </div>
    <!-- End Options -->

    <!--  JavaScripts  -->
    <script src="assets/js/jquery-3.4.1.min.js"></script>
    <!--  Bootstrap Js  -->
    <script src="assets/js/bootstrap.js"></script>
    <!--  Easing Js  -->
    <script src="assets/js/jquery.easing.min.js"></script>
    <!--  Typed Js  -->
    <script src="assets/js/typed.js"></script>
    <!--  Magnific Popup Js  -->
    <script src="assets/js/jquery.magnific-popup.min.js"></script>
    <!--  Isotope Js  -->
    <script src="assets/js/isotope.pkgd.min.js"></script>
    <!--  Owl Carousel Js  -->
    <script src="assets/js/owl.carousel.min.js"></script>
    <!--  Particle Js  -->
    <script src="assets/js/particles.min.js"></script>
    <!--  Particle App Js  -->
    <script src="assets/js/particles.app.js"></script>
    <!-- Map Js -->
    <script src="https://maps.googleapis.com/maps/api/js?key=AIzaSyDRemITiP7JRWpZwLhVt-T2x5MeUFE2KWs"></script>
    <!--  Custom JS  -->
    <script src="assets/js/arshia.js"></script>
  </body>
</html><|MERGE_RESOLUTION|>--- conflicted
+++ resolved
@@ -403,31 +403,6 @@
                                         </div>
                                     </div>
 
-<<<<<<< HEAD
-
-                                     <div class="timeline-item">
-                                        <div class="timeline-icon"></div>
-                                        <div class="timeline-contents">
-                                            <div class="time-line-header">
-                                                <h6 class="timeline-title">iOS Developer</h6>
-                                                <p class="timeline-year">2021 - now</p>
-                                            </div>
-                                            <div class="timeline-content">
-                                                <p>
-                                                  <i>Consoft Sistemi</i>
-                                                  </p>
-                                                   
-                                                    <ul class="text-muted">
-                                                      <li>Currently working as native iOS developer</li>
-                                                    </ul>
-                                                  
-                                            </div>
-                                        </div>
-                                    </div>
-                                    
-                                </div>
-=======
->>>>>>> 57544666
                             </div>
                         </div>
                         <!--    TimeLine End   -->
@@ -534,8 +509,6 @@
 
           
 
-          
-
           <!-- Item 04 -->
           <div class="col-lg-6 text-left" >
             <div class="services-item box-hover-border" style="padding-left:1em;">
@@ -570,11 +543,7 @@
     <!--   Service End   -->
 
     <!-- Portfolio Start -->
-<<<<<<< HEAD
-    <!--
-=======
     
->>>>>>> 57544666
     <section id="portfolio" class="section portfolio py-5">
       <div class="container">
         <div class="row">
@@ -956,11 +925,7 @@
 
       </div>
     </section>
-<<<<<<< HEAD
-    -->
-=======
     
->>>>>>> 57544666
     <!--  Portfolio End  -->
 
     <!-- Testimonial Start -->
